import json
import logging
import os
import time

# Import configuration
import sys
from typing import Any, Dict, List, Optional

from openai import AsyncOpenAI

sys.path.append(os.path.dirname(os.path.dirname(os.path.abspath(__file__))))
from config import settings

# Set up logging
logger = logging.getLogger(__name__)

# Set OpenAI API key
aclient = AsyncOpenAI(api_key=settings.OPENAI_API_KEY)


async def analyze_content(transcript: Dict[str, Any]) -> List[Dict[str, Any]]:
    """Analyze transcript to identify engaging segments.

    Args:
        transcript: Transcript from Whisper with segments and timestamps.
                   May include 'transcript_for_ai' field with speaker-labeled text.

    Returns:
        List of engaging segments with start and end times
    """
    try:
        # Extract the full text and segments
        full_text = transcript.get("text", "")
        segments = transcript.get("segments", [])

        logger.info(f"Analyzing transcript with {len(segments)} segments")

        # Handle empty segments gracefully - this is valid for silent videos
        if not segments:
            logger.warning(
                "No transcript segments found - video appears to be silent or have no speech"
            )
            logger.info("Creating default segment for silent video")
            # Return a default segment for silent videos (30 seconds from start)
            return [
                {
                    "start_time": 0,
                    "end_time": 30,
                    "title": "Silent Video Clip",
                    "description": "Automatically generated clip from silent or speech-free video",
                }
            ]

        # Check if we have the AI-ready transcript with speaker labels
        # This is the preferred format for clip generation
        if "transcript_for_ai" in transcript and transcript["transcript_for_ai"]:
            logger.info("Using speaker-labeled transcript (transcript_for_ai) for AI analysis")
            # Use the pre-formatted AI transcript directly
            engaging_segments = await identify_engaging_segments_from_text(
                transcript["transcript_for_ai"],
                segments  # Pass original segments for timestamp reference
            )
        else:
            logger.info("Using basic transcript segments (no speaker labels) for AI analysis")
            # Prepare segments with timestamps for analysis
            formatted_segments = []
            for segment in segments:
                formatted_segments.append(
                    {
                        "text": segment.get("text", ""),
                        "start": segment.get("start", 0),
                        "end": segment.get("end", 0),
                    }
                )

            # Use OpenAI to identify engaging segments
            engaging_segments = await identify_engaging_segments(formatted_segments)

        return engaging_segments

    except Exception as e:
        logger.error(f"Error in content analysis: {str(e)}")
        raise


async def identify_engaging_segments_from_text(
    transcript_text: str,
    segments: List[Dict[str, Any]]
) -> List[Dict[str, Any]]:
    """Use OpenAI to identify engaging segments from pre-formatted transcript text.
    
    This function is used when we have the speaker-labeled transcript ready.
    
    Args:
        transcript_text: Pre-formatted transcript with speaker labels (e.g., transcript_for_ai)
        segments: Original segments for reference
        
    Returns:
        List of engaging segments with start and end times
    """
    logger.info(f"Identifying engaging segments from pre-formatted transcript")
    
    # Log the exact transcript being sent to AI
    logger.info("="*70)
    logger.info("TRANSCRIPT SENT TO AI (for clip generation)")
    logger.info("="*70)
    logger.info(transcript_text)
    logger.info("="*70)

    # Create prompt for OpenAI
    prompt = f"""
        You are an AI assistant that helps extract engaging video clips from podcast audio transcripts. You will be given a transcript with speaker labels and timestamps in the format:

        [START_TIME - END_TIME] SPEAKER_XX: spoken sentence

        Your job is to:
        1. Read through the full transcript.
        2. Identify sections that can work as compelling video clips for social media platforms like TikTok, Instagram Reels, or YouTube Shorts.
        3. Select only the most engaging, self-contained parts. A good clip should:
        - Contain a complete thought, story, or insight that doesn't rely on external context
        - Be interesting to someone who didn't hear the rest of the conversation
        - Include opinions, unexpected facts, emotional moments, strong takes, or clever observations
        - Avoid long pauses, filler words, or fragmented thoughts
        - Be valuable or entertaining to people

        CRITICAL DURATION REQUIREMENT - READ CAREFULLY:
        - Each clip should be between 15-180 seconds long to ensure proper context and engagement
        - Target around 30-60 seconds for optimal social media performance
        - MINIMUM: 15 seconds (clips shorter than this will be REJECTED)
        - MAXIMUM: 180 seconds (3 minutes - for in-depth stories/discussions)
        - Choose duration based on the content: expand timestamps to capture complete thoughts/stories
        - Example: If an interesting moment spans 25 seconds, set start_time and end_time to capture those 25 seconds
        - Example: If a story takes 45 seconds to tell completely, use the full 45 seconds
        - Example: For a quick insight at 500s that takes 35 seconds: start_time=500, end_time=535

        TIMESTAMP CALCULATION GUIDELINES:
        1. Identify the most interesting moment or topic in a section
        2. Find where the topic/story BEGINS (include a bit of context if needed)
        3. Find where the topic/story ENDS (ensure the thought is complete)
        4. Calculate duration = end_time - start_time
        5. Ensure duration is >= 15 seconds AND <= 180 seconds
        6. If a topic is naturally shorter than 15 seconds, expand to include surrounding context
        7. If a topic is longer than 180 seconds, select the most compelling 30-90 second portion

        IMPORTANT: Generate MULTIPLE clips from different parts of the video. Look for as many interesting moments as possible (up to 20 clips).
        Prioritize quality over quantity - each clip should be genuinely engaging and self-contained.
        
        DO NOT pick random segments. Only select clips that could realistically go viral or spark curiosity, debate, or learning.

        For each selected clip, return a JSON object with:
        - "start_time": in seconds (beginning of the interesting segment)
        - "end_time": in seconds (end of the segment - must be at least start_time + 20)
        - "title": a short, compelling title (4–10 words)

        MANDATORY VALIDATION: Before submitting your response, verify EVERY clip meets these requirements:
        - Duration >= 20 seconds (MINIMUM - anything less will be rejected and wasted)
        - Duration <= 180 seconds (MAXIMUM - 3 minutes for in-depth content)
        - Complete thought/story (don't cut off mid-sentence)
        - Self-contained (makes sense without prior context)

        Respond ONLY with a JSON array of clip objects. Do not include extra commentary or explanations.

        Transcript:
        {transcript_text}
        """

    # Call OpenAI API
    response = await aclient.chat.completions.create(
        model="gpt-4o-mini",
        messages=[
            {
                "role": "system",
                "content": "You are an AI assistant that analyzes podcast transcripts to find engaging segments for social media clips.",
            },
            {"role": "user", "content": prompt},
        ],
        temperature=0.6,
        max_tokens=4000,
        n=1,
        stop=None,
    )

    # Parse response
    try:
        response_content = response.choices[0].message.content
        logger.info("OpenAI Response Content:")
        logger.info(response_content)

        # Try to extract JSON from the response
        # Sometimes the model might include markdown code blocks
        import re

        json_match = re.search(r"```(?:json)?\s*(\[.*?\])\s*```", response_content, re.DOTALL)
        if json_match:
            json_str = json_match.group(1)
        else:
            # If no code block, assume the entire response is JSON
            json_str = response_content

        segments = json.loads(json_str)
        
        logger.info(f"📊 Parsed {len(segments)} segments from OpenAI")

        # Validate and filter segments
        valid_segments = []
        for seg in segments:
            duration = seg.get("end_time", 0) - seg.get("start_time", 0)
            
            # Log segment info for debugging
            logger.info(f"Segment: {seg.get('title')} | Duration: {duration:.1f}s | Start: {seg.get('start_time')}s | End: {seg.get('end_time')}s")
            
            if duration < 15:
                logger.warning(
                    f"Skipping segment '{seg.get('title')}' - too short ({duration:.1f}s < 15s minimum)"
                )
                continue
            
            if duration > 180:
                logger.warning(
                    f"Skipping segment '{seg.get('title')}' - too long ({duration:.1f}s > 180s maximum, 3 minutes)"
                )
                continue
            
            valid_segments.append(seg)

        logger.info(f"✅ Validated {len(valid_segments)} segments (filtered out {len(segments) - len(valid_segments)} invalid)")
        
        return valid_segments

    except json.JSONDecodeError as e:
        logger.error(f"Error parsing OpenAI response as JSON: {str(e)}")
        logger.error(f"Response content: {response_content}")
        # Return empty list instead of failing
        return []
    except Exception as e:
        logger.error(f"Error parsing OpenAI response: {str(e)}")
        return []


async def identify_engaging_segments(
    segments: List[Dict[str, Any]],
) -> List[Dict[str, Any]]:
    """Use OpenAI to identify engaging segments in the transcript.

    Args:
        segments: List of transcript segments with timestamps

    Returns:
        List of engaging segments with start and end times
        
    """

    logger.info(f"Identifying engaging segments from {len(segments)} transcript segments")

    # Combine segments into a single text with timestamps
    transcript_text = ""
    for i, segment in enumerate(segments):
        transcript_text += (
            f"[{segment['start']:.2f} - {segment['end']:.2f}] {segment['text']}\n"
        )

    logger.debug(f"Transcript text length: {len(transcript_text)} characters")
    
    # Log the exact transcript being sent to AI
    logger.info("="*70)
    logger.info("TRANSCRIPT SENT TO AI (for clip generation)")
    logger.info("="*70)
    logger.info(transcript_text)
    logger.info("="*70)

    # Create prompt for OpenAI
    prompt = f"""
        You are an AI assistant that helps extract short, engaging video clips from podcast audio transcripts. You will be given a raw transcript that contains timestamped segments in the format:

        [START_TIME - END_TIME]  spoken sentence

        Your job is to:
        1. Read through the full transcript.
        2. Identify sections that can work as compelling video clips for social media platforms like TikTok, Instagram Reels, or YouTube Shorts.
        3. Select only the most engaging, self-contained parts. A good clip should:
        - Contain a complete thought, story, or insight that doesn’t rely on external context
        - Be interesting to someone who didn’t hear the rest of the conversation
        - Include opinions, unexpected facts, emotional moments, strong takes, or clever observations
        - Avoid long pauses, filler words, or fragmented thoughts
        - Be valuable or entertaining to people

        CRITICAL DURATION REQUIREMENT - READ CAREFULLY:
        - Each clip should be between 15-180 seconds long to ensure proper context and engagement
        - Target around 30-60 seconds for optimal social media performance
        - MINIMUM: 15 seconds (clips shorter than this will be REJECTED)
        - MAXIMUM: 180 seconds (3 minutes - for in-depth stories/discussions)
        - Choose duration based on the content: expand timestamps to capture complete thoughts/stories
        - Example: If an interesting moment spans 25 seconds, set start_time and end_time to capture those 25 seconds
        - Example: If a story takes 45 seconds to tell completely, use the full 45 seconds
        - Example: For a quick insight at 500s that takes 35 seconds: start_time=500, end_time=535

        TIMESTAMP CALCULATION GUIDELINES:
        1. Identify the most interesting moment or topic in a section
        2. Find where the topic/story BEGINS (include a bit of context if needed)
        3. Find where the topic/story ENDS (ensure the thought is complete)
        4. Calculate duration = end_time - start_time
        5. Ensure duration is >= 15 seconds AND <= 180 seconds
        6. If a topic is naturally shorter than 15 seconds, expand to include surrounding context
        7. If a topic is longer than 180 seconds, select the most compelling 30-90 second portion

        IMPORTANT: Generate MULTIPLE clips from different parts of the video. Look for as many interesting moments as possible (up to 20 clips).
        Prioritize quality over quantity - each clip should be genuinely engaging and self-contained.
        
        DO NOT pick random segments. Only select clips that could realistically go viral or spark curiosity, debate, or learning.

        For each selected clip, return a JSON object with:
        - "start_time": in seconds (beginning of the interesting segment)
        - "end_time": in seconds (end of the segment - must be at least start_time + 15)
        - "title": a short, compelling title (4–10 words)

        MANDATORY VALIDATION: Before submitting your response, verify EVERY clip meets these requirements:
        - Duration >= 15 seconds (MINIMUM - anything less will be rejected and wasted)
        - Duration <= 180 seconds (MAXIMUM - 3 minutes for in-depth content)
        - Complete thought/story (don't cut off mid-sentence)
        - Self-contained (makes sense without prior context)

        Respond ONLY with a JSON array of clip objects. Do not include extra commentary or explanations.

        Transcript:
        {transcript_text}
        """

    # Call OpenAI API
    response = await aclient.chat.completions.create(
<<<<<<< HEAD
        model="gpt-3.5-turbo",
=======
        model="gpt-4o-mini",
>>>>>>> 8bf8c76a
        messages=[
            {
                "role": "system",
                "content": "You are an AI assistant that analyzes podcast transcripts to find engaging segments for social media clips.",
            },
            {"role": "user", "content": prompt},
        ],
        temperature=0.6,
        max_tokens=4000,  # Increased to handle more clips
        n=1,
        stop=None,
    )

    # Extract and parse the response
    try:

        content = response.choices[0].message.content.strip()

        logger.info("=" * 60)
        logger.info("OpenAI Response Content:")
        logger.info(content)
        logger.info("=" * 60)

        # Find JSON in the response
        json_start = content.find("[")
        json_end = content.rfind("]") + 1

        if json_start >= 0 and json_end > json_start:
            json_str = content[json_start:json_end]
            segments = json.loads(json_str)
        else:
            # Try to parse the entire response as JSON
            segments = json.loads(content)

        logger.info(f"📊 Parsed {len(segments)} segments from OpenAI")

        # Validate and format segments
        valid_segments = []
        for i, segment in enumerate(segments):
            if (
                isinstance(segment, dict)
                and "start_time" in segment
                and "end_time" in segment
            ):
                # Ensure duration is within acceptable range (20-60 seconds for proper context)
                duration = segment["end_time"] - segment["start_time"]
                logger.info(f"Segment {i}: '{segment.get('title', 'No title')}' - Duration: {duration:.1f}s (start: {segment['start_time']:.1f}, end: {segment['end_time']:.1f})")
                
                if duration >= settings.MIN_CLIP_DURATION and duration <= settings.MAX_CLIP_DURATION:
                    valid_segments.append(
                        {
                            "start_time": segment["start_time"],
                            "end_time": segment["end_time"],
                            "title": segment.get("title", "Engaging Clip"),
                            "description": segment.get("description", ""),
                        }
                    )
                    logger.info(f"  ✅ ACCEPTED (duration: {duration:.1f}s)")
                elif duration > settings.MAX_CLIP_DURATION:
                    # If segment is too long, we could split it into multiple 30-second clips
                    # For now, we'll just skip it and let AI handle the segmentation
                    logger.warning(f"  ❌ REJECTED (too long): {duration:.1f} seconds - Maximum is {settings.MAX_CLIP_DURATION}s")
                else:
                    logger.warning(f"  ❌ REJECTED (too short): {duration:.1f} seconds - Minimum is {settings.MIN_CLIP_DURATION}s")

        logger.info("=" * 60)
        logger.info(f"✅ FINAL RESULT: {len(valid_segments)} valid segments out of {len(segments)} total")
        logger.info("=" * 60)

        return valid_segments

    except Exception as e:
        logger.error(f"Error parsing OpenAI response: {str(e)}")
        logger.error(
            f"Response content: {response.choices[0].message.content if response.choices else 'No content'}"
        )
        # Return empty list on error
        return []


async def generate_clip_title(segment_text: str) -> str:
    """Generate a catchy title for a clip using OpenAI.

    Args:
        segment_text: Text content of the segment

    Returns:
        Generated title
    """
    prompt = f"""
    Create a short, catchy title (maximum 50 characters) for a social media clip based on this transcript segment:
    
    "{segment_text}"
    
    The title should be attention-grabbing and relevant to the content.
    """

    try:
        response = await aclient.chat.completions.create(
            model="gpt-4o-mini",
            messages=[
                {
                    "role": "system",
                    "content": "You are an AI assistant that creates catchy titles for social media clips.",
                },
                {"role": "user", "content": prompt},
            ],
            temperature=0.8,
            max_tokens=60,
            n=1,
            stop=None,
        )

        title = response.choices[0].message.content.strip()
        # Remove quotes if present
        title = title.strip('"').strip("'")

        return title

    except Exception as e:
        logger.error(f"Error generating title: {str(e)}")
        return "Engaging Clip"
<|MERGE_RESOLUTION|>--- conflicted
+++ resolved
@@ -1,457 +1,453 @@
-import json
-import logging
-import os
-import time
-
-# Import configuration
-import sys
-from typing import Any, Dict, List, Optional
-
-from openai import AsyncOpenAI
-
-sys.path.append(os.path.dirname(os.path.dirname(os.path.abspath(__file__))))
-from config import settings
-
-# Set up logging
-logger = logging.getLogger(__name__)
-
-# Set OpenAI API key
-aclient = AsyncOpenAI(api_key=settings.OPENAI_API_KEY)
-
-
-async def analyze_content(transcript: Dict[str, Any]) -> List[Dict[str, Any]]:
-    """Analyze transcript to identify engaging segments.
-
-    Args:
-        transcript: Transcript from Whisper with segments and timestamps.
-                   May include 'transcript_for_ai' field with speaker-labeled text.
-
-    Returns:
-        List of engaging segments with start and end times
-    """
-    try:
-        # Extract the full text and segments
-        full_text = transcript.get("text", "")
-        segments = transcript.get("segments", [])
-
-        logger.info(f"Analyzing transcript with {len(segments)} segments")
-
-        # Handle empty segments gracefully - this is valid for silent videos
-        if not segments:
-            logger.warning(
-                "No transcript segments found - video appears to be silent or have no speech"
-            )
-            logger.info("Creating default segment for silent video")
-            # Return a default segment for silent videos (30 seconds from start)
-            return [
-                {
-                    "start_time": 0,
-                    "end_time": 30,
-                    "title": "Silent Video Clip",
-                    "description": "Automatically generated clip from silent or speech-free video",
-                }
-            ]
-
-        # Check if we have the AI-ready transcript with speaker labels
-        # This is the preferred format for clip generation
-        if "transcript_for_ai" in transcript and transcript["transcript_for_ai"]:
-            logger.info("Using speaker-labeled transcript (transcript_for_ai) for AI analysis")
-            # Use the pre-formatted AI transcript directly
-            engaging_segments = await identify_engaging_segments_from_text(
-                transcript["transcript_for_ai"],
-                segments  # Pass original segments for timestamp reference
-            )
-        else:
-            logger.info("Using basic transcript segments (no speaker labels) for AI analysis")
-            # Prepare segments with timestamps for analysis
-            formatted_segments = []
-            for segment in segments:
-                formatted_segments.append(
-                    {
-                        "text": segment.get("text", ""),
-                        "start": segment.get("start", 0),
-                        "end": segment.get("end", 0),
-                    }
-                )
-
-            # Use OpenAI to identify engaging segments
-            engaging_segments = await identify_engaging_segments(formatted_segments)
-
-        return engaging_segments
-
-    except Exception as e:
-        logger.error(f"Error in content analysis: {str(e)}")
-        raise
-
-
-async def identify_engaging_segments_from_text(
-    transcript_text: str,
-    segments: List[Dict[str, Any]]
-) -> List[Dict[str, Any]]:
-    """Use OpenAI to identify engaging segments from pre-formatted transcript text.
-    
-    This function is used when we have the speaker-labeled transcript ready.
-    
-    Args:
-        transcript_text: Pre-formatted transcript with speaker labels (e.g., transcript_for_ai)
-        segments: Original segments for reference
-        
-    Returns:
-        List of engaging segments with start and end times
-    """
-    logger.info(f"Identifying engaging segments from pre-formatted transcript")
-    
-    # Log the exact transcript being sent to AI
-    logger.info("="*70)
-    logger.info("TRANSCRIPT SENT TO AI (for clip generation)")
-    logger.info("="*70)
-    logger.info(transcript_text)
-    logger.info("="*70)
-
-    # Create prompt for OpenAI
-    prompt = f"""
-        You are an AI assistant that helps extract engaging video clips from podcast audio transcripts. You will be given a transcript with speaker labels and timestamps in the format:
-
-        [START_TIME - END_TIME] SPEAKER_XX: spoken sentence
-
-        Your job is to:
-        1. Read through the full transcript.
-        2. Identify sections that can work as compelling video clips for social media platforms like TikTok, Instagram Reels, or YouTube Shorts.
-        3. Select only the most engaging, self-contained parts. A good clip should:
-        - Contain a complete thought, story, or insight that doesn't rely on external context
-        - Be interesting to someone who didn't hear the rest of the conversation
-        - Include opinions, unexpected facts, emotional moments, strong takes, or clever observations
-        - Avoid long pauses, filler words, or fragmented thoughts
-        - Be valuable or entertaining to people
-
-        CRITICAL DURATION REQUIREMENT - READ CAREFULLY:
-        - Each clip should be between 15-180 seconds long to ensure proper context and engagement
-        - Target around 30-60 seconds for optimal social media performance
-        - MINIMUM: 15 seconds (clips shorter than this will be REJECTED)
-        - MAXIMUM: 180 seconds (3 minutes - for in-depth stories/discussions)
-        - Choose duration based on the content: expand timestamps to capture complete thoughts/stories
-        - Example: If an interesting moment spans 25 seconds, set start_time and end_time to capture those 25 seconds
-        - Example: If a story takes 45 seconds to tell completely, use the full 45 seconds
-        - Example: For a quick insight at 500s that takes 35 seconds: start_time=500, end_time=535
-
-        TIMESTAMP CALCULATION GUIDELINES:
-        1. Identify the most interesting moment or topic in a section
-        2. Find where the topic/story BEGINS (include a bit of context if needed)
-        3. Find where the topic/story ENDS (ensure the thought is complete)
-        4. Calculate duration = end_time - start_time
-        5. Ensure duration is >= 15 seconds AND <= 180 seconds
-        6. If a topic is naturally shorter than 15 seconds, expand to include surrounding context
-        7. If a topic is longer than 180 seconds, select the most compelling 30-90 second portion
-
-        IMPORTANT: Generate MULTIPLE clips from different parts of the video. Look for as many interesting moments as possible (up to 20 clips).
-        Prioritize quality over quantity - each clip should be genuinely engaging and self-contained.
-        
-        DO NOT pick random segments. Only select clips that could realistically go viral or spark curiosity, debate, or learning.
-
-        For each selected clip, return a JSON object with:
-        - "start_time": in seconds (beginning of the interesting segment)
-        - "end_time": in seconds (end of the segment - must be at least start_time + 20)
-        - "title": a short, compelling title (4–10 words)
-
-        MANDATORY VALIDATION: Before submitting your response, verify EVERY clip meets these requirements:
-        - Duration >= 20 seconds (MINIMUM - anything less will be rejected and wasted)
-        - Duration <= 180 seconds (MAXIMUM - 3 minutes for in-depth content)
-        - Complete thought/story (don't cut off mid-sentence)
-        - Self-contained (makes sense without prior context)
-
-        Respond ONLY with a JSON array of clip objects. Do not include extra commentary or explanations.
-
-        Transcript:
-        {transcript_text}
-        """
-
-    # Call OpenAI API
-    response = await aclient.chat.completions.create(
-        model="gpt-4o-mini",
-        messages=[
-            {
-                "role": "system",
-                "content": "You are an AI assistant that analyzes podcast transcripts to find engaging segments for social media clips.",
-            },
-            {"role": "user", "content": prompt},
-        ],
-        temperature=0.6,
-        max_tokens=4000,
-        n=1,
-        stop=None,
-    )
-
-    # Parse response
-    try:
-        response_content = response.choices[0].message.content
-        logger.info("OpenAI Response Content:")
-        logger.info(response_content)
-
-        # Try to extract JSON from the response
-        # Sometimes the model might include markdown code blocks
-        import re
-
-        json_match = re.search(r"```(?:json)?\s*(\[.*?\])\s*```", response_content, re.DOTALL)
-        if json_match:
-            json_str = json_match.group(1)
-        else:
-            # If no code block, assume the entire response is JSON
-            json_str = response_content
-
-        segments = json.loads(json_str)
-        
-        logger.info(f"📊 Parsed {len(segments)} segments from OpenAI")
-
-        # Validate and filter segments
-        valid_segments = []
-        for seg in segments:
-            duration = seg.get("end_time", 0) - seg.get("start_time", 0)
-            
-            # Log segment info for debugging
-            logger.info(f"Segment: {seg.get('title')} | Duration: {duration:.1f}s | Start: {seg.get('start_time')}s | End: {seg.get('end_time')}s")
-            
-            if duration < 15:
-                logger.warning(
-                    f"Skipping segment '{seg.get('title')}' - too short ({duration:.1f}s < 15s minimum)"
-                )
-                continue
-            
-            if duration > 180:
-                logger.warning(
-                    f"Skipping segment '{seg.get('title')}' - too long ({duration:.1f}s > 180s maximum, 3 minutes)"
-                )
-                continue
-            
-            valid_segments.append(seg)
-
-        logger.info(f"✅ Validated {len(valid_segments)} segments (filtered out {len(segments) - len(valid_segments)} invalid)")
-        
-        return valid_segments
-
-    except json.JSONDecodeError as e:
-        logger.error(f"Error parsing OpenAI response as JSON: {str(e)}")
-        logger.error(f"Response content: {response_content}")
-        # Return empty list instead of failing
-        return []
-    except Exception as e:
-        logger.error(f"Error parsing OpenAI response: {str(e)}")
-        return []
-
-
-async def identify_engaging_segments(
-    segments: List[Dict[str, Any]],
-) -> List[Dict[str, Any]]:
-    """Use OpenAI to identify engaging segments in the transcript.
-
-    Args:
-        segments: List of transcript segments with timestamps
-
-    Returns:
-        List of engaging segments with start and end times
-        
-    """
-
-    logger.info(f"Identifying engaging segments from {len(segments)} transcript segments")
-
-    # Combine segments into a single text with timestamps
-    transcript_text = ""
-    for i, segment in enumerate(segments):
-        transcript_text += (
-            f"[{segment['start']:.2f} - {segment['end']:.2f}] {segment['text']}\n"
-        )
-
-    logger.debug(f"Transcript text length: {len(transcript_text)} characters")
-    
-    # Log the exact transcript being sent to AI
-    logger.info("="*70)
-    logger.info("TRANSCRIPT SENT TO AI (for clip generation)")
-    logger.info("="*70)
-    logger.info(transcript_text)
-    logger.info("="*70)
-
-    # Create prompt for OpenAI
-    prompt = f"""
-        You are an AI assistant that helps extract short, engaging video clips from podcast audio transcripts. You will be given a raw transcript that contains timestamped segments in the format:
-
-        [START_TIME - END_TIME]  spoken sentence
-
-        Your job is to:
-        1. Read through the full transcript.
-        2. Identify sections that can work as compelling video clips for social media platforms like TikTok, Instagram Reels, or YouTube Shorts.
-        3. Select only the most engaging, self-contained parts. A good clip should:
-        - Contain a complete thought, story, or insight that doesn’t rely on external context
-        - Be interesting to someone who didn’t hear the rest of the conversation
-        - Include opinions, unexpected facts, emotional moments, strong takes, or clever observations
-        - Avoid long pauses, filler words, or fragmented thoughts
-        - Be valuable or entertaining to people
-
-        CRITICAL DURATION REQUIREMENT - READ CAREFULLY:
-        - Each clip should be between 15-180 seconds long to ensure proper context and engagement
-        - Target around 30-60 seconds for optimal social media performance
-        - MINIMUM: 15 seconds (clips shorter than this will be REJECTED)
-        - MAXIMUM: 180 seconds (3 minutes - for in-depth stories/discussions)
-        - Choose duration based on the content: expand timestamps to capture complete thoughts/stories
-        - Example: If an interesting moment spans 25 seconds, set start_time and end_time to capture those 25 seconds
-        - Example: If a story takes 45 seconds to tell completely, use the full 45 seconds
-        - Example: For a quick insight at 500s that takes 35 seconds: start_time=500, end_time=535
-
-        TIMESTAMP CALCULATION GUIDELINES:
-        1. Identify the most interesting moment or topic in a section
-        2. Find where the topic/story BEGINS (include a bit of context if needed)
-        3. Find where the topic/story ENDS (ensure the thought is complete)
-        4. Calculate duration = end_time - start_time
-        5. Ensure duration is >= 15 seconds AND <= 180 seconds
-        6. If a topic is naturally shorter than 15 seconds, expand to include surrounding context
-        7. If a topic is longer than 180 seconds, select the most compelling 30-90 second portion
-
-        IMPORTANT: Generate MULTIPLE clips from different parts of the video. Look for as many interesting moments as possible (up to 20 clips).
-        Prioritize quality over quantity - each clip should be genuinely engaging and self-contained.
-        
-        DO NOT pick random segments. Only select clips that could realistically go viral or spark curiosity, debate, or learning.
-
-        For each selected clip, return a JSON object with:
-        - "start_time": in seconds (beginning of the interesting segment)
-        - "end_time": in seconds (end of the segment - must be at least start_time + 15)
-        - "title": a short, compelling title (4–10 words)
-
-        MANDATORY VALIDATION: Before submitting your response, verify EVERY clip meets these requirements:
-        - Duration >= 15 seconds (MINIMUM - anything less will be rejected and wasted)
-        - Duration <= 180 seconds (MAXIMUM - 3 minutes for in-depth content)
-        - Complete thought/story (don't cut off mid-sentence)
-        - Self-contained (makes sense without prior context)
-
-        Respond ONLY with a JSON array of clip objects. Do not include extra commentary or explanations.
-
-        Transcript:
-        {transcript_text}
-        """
-
-    # Call OpenAI API
-    response = await aclient.chat.completions.create(
-<<<<<<< HEAD
-        model="gpt-3.5-turbo",
-=======
-        model="gpt-4o-mini",
->>>>>>> 8bf8c76a
-        messages=[
-            {
-                "role": "system",
-                "content": "You are an AI assistant that analyzes podcast transcripts to find engaging segments for social media clips.",
-            },
-            {"role": "user", "content": prompt},
-        ],
-        temperature=0.6,
-        max_tokens=4000,  # Increased to handle more clips
-        n=1,
-        stop=None,
-    )
-
-    # Extract and parse the response
-    try:
-
-        content = response.choices[0].message.content.strip()
-
-        logger.info("=" * 60)
-        logger.info("OpenAI Response Content:")
-        logger.info(content)
-        logger.info("=" * 60)
-
-        # Find JSON in the response
-        json_start = content.find("[")
-        json_end = content.rfind("]") + 1
-
-        if json_start >= 0 and json_end > json_start:
-            json_str = content[json_start:json_end]
-            segments = json.loads(json_str)
-        else:
-            # Try to parse the entire response as JSON
-            segments = json.loads(content)
-
-        logger.info(f"📊 Parsed {len(segments)} segments from OpenAI")
-
-        # Validate and format segments
-        valid_segments = []
-        for i, segment in enumerate(segments):
-            if (
-                isinstance(segment, dict)
-                and "start_time" in segment
-                and "end_time" in segment
-            ):
-                # Ensure duration is within acceptable range (20-60 seconds for proper context)
-                duration = segment["end_time"] - segment["start_time"]
-                logger.info(f"Segment {i}: '{segment.get('title', 'No title')}' - Duration: {duration:.1f}s (start: {segment['start_time']:.1f}, end: {segment['end_time']:.1f})")
-                
-                if duration >= settings.MIN_CLIP_DURATION and duration <= settings.MAX_CLIP_DURATION:
-                    valid_segments.append(
-                        {
-                            "start_time": segment["start_time"],
-                            "end_time": segment["end_time"],
-                            "title": segment.get("title", "Engaging Clip"),
-                            "description": segment.get("description", ""),
-                        }
-                    )
-                    logger.info(f"  ✅ ACCEPTED (duration: {duration:.1f}s)")
-                elif duration > settings.MAX_CLIP_DURATION:
-                    # If segment is too long, we could split it into multiple 30-second clips
-                    # For now, we'll just skip it and let AI handle the segmentation
-                    logger.warning(f"  ❌ REJECTED (too long): {duration:.1f} seconds - Maximum is {settings.MAX_CLIP_DURATION}s")
-                else:
-                    logger.warning(f"  ❌ REJECTED (too short): {duration:.1f} seconds - Minimum is {settings.MIN_CLIP_DURATION}s")
-
-        logger.info("=" * 60)
-        logger.info(f"✅ FINAL RESULT: {len(valid_segments)} valid segments out of {len(segments)} total")
-        logger.info("=" * 60)
-
-        return valid_segments
-
-    except Exception as e:
-        logger.error(f"Error parsing OpenAI response: {str(e)}")
-        logger.error(
-            f"Response content: {response.choices[0].message.content if response.choices else 'No content'}"
-        )
-        # Return empty list on error
-        return []
-
-
-async def generate_clip_title(segment_text: str) -> str:
-    """Generate a catchy title for a clip using OpenAI.
-
-    Args:
-        segment_text: Text content of the segment
-
-    Returns:
-        Generated title
-    """
-    prompt = f"""
-    Create a short, catchy title (maximum 50 characters) for a social media clip based on this transcript segment:
-    
-    "{segment_text}"
-    
-    The title should be attention-grabbing and relevant to the content.
-    """
-
-    try:
-        response = await aclient.chat.completions.create(
-            model="gpt-4o-mini",
-            messages=[
-                {
-                    "role": "system",
-                    "content": "You are an AI assistant that creates catchy titles for social media clips.",
-                },
-                {"role": "user", "content": prompt},
-            ],
-            temperature=0.8,
-            max_tokens=60,
-            n=1,
-            stop=None,
-        )
-
-        title = response.choices[0].message.content.strip()
-        # Remove quotes if present
-        title = title.strip('"').strip("'")
-
-        return title
-
-    except Exception as e:
-        logger.error(f"Error generating title: {str(e)}")
-        return "Engaging Clip"
+import json
+import logging
+import os
+import time
+
+# Import configuration
+import sys
+from typing import Any, Dict, List, Optional
+
+from openai import AsyncOpenAI
+
+sys.path.append(os.path.dirname(os.path.dirname(os.path.abspath(__file__))))
+from config import settings
+
+# Set up logging
+logger = logging.getLogger(__name__)
+
+# Set OpenAI API key
+aclient = AsyncOpenAI(api_key=settings.OPENAI_API_KEY)
+
+
+async def analyze_content(transcript: Dict[str, Any]) -> List[Dict[str, Any]]:
+    """Analyze transcript to identify engaging segments.
+
+    Args:
+        transcript: Transcript from Whisper with segments and timestamps.
+                   May include 'transcript_for_ai' field with speaker-labeled text.
+
+    Returns:
+        List of engaging segments with start and end times
+    """
+    try:
+        # Extract the full text and segments
+        full_text = transcript.get("text", "")
+        segments = transcript.get("segments", [])
+
+        logger.info(f"Analyzing transcript with {len(segments)} segments")
+
+        # Handle empty segments gracefully - this is valid for silent videos
+        if not segments:
+            logger.warning(
+                "No transcript segments found - video appears to be silent or have no speech"
+            )
+            logger.info("Creating default segment for silent video")
+            # Return a default segment for silent videos (30 seconds from start)
+            return [
+                {
+                    "start_time": 0,
+                    "end_time": 30,
+                    "title": "Silent Video Clip",
+                    "description": "Automatically generated clip from silent or speech-free video",
+                }
+            ]
+
+        # Check if we have the AI-ready transcript with speaker labels
+        # This is the preferred format for clip generation
+        if "transcript_for_ai" in transcript and transcript["transcript_for_ai"]:
+            logger.info("Using speaker-labeled transcript (transcript_for_ai) for AI analysis")
+            # Use the pre-formatted AI transcript directly
+            engaging_segments = await identify_engaging_segments_from_text(
+                transcript["transcript_for_ai"],
+                segments  # Pass original segments for timestamp reference
+            )
+        else:
+            logger.info("Using basic transcript segments (no speaker labels) for AI analysis")
+            # Prepare segments with timestamps for analysis
+            formatted_segments = []
+            for segment in segments:
+                formatted_segments.append(
+                    {
+                        "text": segment.get("text", ""),
+                        "start": segment.get("start", 0),
+                        "end": segment.get("end", 0),
+                    }
+                )
+
+            # Use OpenAI to identify engaging segments
+            engaging_segments = await identify_engaging_segments(formatted_segments)
+
+        return engaging_segments
+
+    except Exception as e:
+        logger.error(f"Error in content analysis: {str(e)}")
+        raise
+
+
+async def identify_engaging_segments_from_text(
+    transcript_text: str,
+    segments: List[Dict[str, Any]]
+) -> List[Dict[str, Any]]:
+    """Use OpenAI to identify engaging segments from pre-formatted transcript text.
+    
+    This function is used when we have the speaker-labeled transcript ready.
+    
+    Args:
+        transcript_text: Pre-formatted transcript with speaker labels (e.g., transcript_for_ai)
+        segments: Original segments for reference
+        
+    Returns:
+        List of engaging segments with start and end times
+    """
+    logger.info(f"Identifying engaging segments from pre-formatted transcript")
+    
+    # Log the exact transcript being sent to AI
+    logger.info("="*70)
+    logger.info("TRANSCRIPT SENT TO AI (for clip generation)")
+    logger.info("="*70)
+    logger.info(transcript_text)
+    logger.info("="*70)
+
+    # Create prompt for OpenAI
+    prompt = f"""
+        You are an AI assistant that helps extract engaging video clips from podcast audio transcripts. You will be given a transcript with speaker labels and timestamps in the format:
+
+        [START_TIME - END_TIME] SPEAKER_XX: spoken sentence
+
+        Your job is to:
+        1. Read through the full transcript.
+        2. Identify sections that can work as compelling video clips for social media platforms like TikTok, Instagram Reels, or YouTube Shorts.
+        3. Select only the most engaging, self-contained parts. A good clip should:
+        - Contain a complete thought, story, or insight that doesn't rely on external context
+        - Be interesting to someone who didn't hear the rest of the conversation
+        - Include opinions, unexpected facts, emotional moments, strong takes, or clever observations
+        - Avoid long pauses, filler words, or fragmented thoughts
+        - Be valuable or entertaining to people
+
+        CRITICAL DURATION REQUIREMENT - READ CAREFULLY:
+        - Each clip should be between 15-180 seconds long to ensure proper context and engagement
+        - Target around 30-60 seconds for optimal social media performance
+        - MINIMUM: 15 seconds (clips shorter than this will be REJECTED)
+        - MAXIMUM: 180 seconds (3 minutes - for in-depth stories/discussions)
+        - Choose duration based on the content: expand timestamps to capture complete thoughts/stories
+        - Example: If an interesting moment spans 25 seconds, set start_time and end_time to capture those 25 seconds
+        - Example: If a story takes 45 seconds to tell completely, use the full 45 seconds
+        - Example: For a quick insight at 500s that takes 35 seconds: start_time=500, end_time=535
+
+        TIMESTAMP CALCULATION GUIDELINES:
+        1. Identify the most interesting moment or topic in a section
+        2. Find where the topic/story BEGINS (include a bit of context if needed)
+        3. Find where the topic/story ENDS (ensure the thought is complete)
+        4. Calculate duration = end_time - start_time
+        5. Ensure duration is >= 15 seconds AND <= 180 seconds
+        6. If a topic is naturally shorter than 15 seconds, expand to include surrounding context
+        7. If a topic is longer than 180 seconds, select the most compelling 30-90 second portion
+
+        IMPORTANT: Generate MULTIPLE clips from different parts of the video. Look for as many interesting moments as possible (up to 20 clips).
+        Prioritize quality over quantity - each clip should be genuinely engaging and self-contained.
+        
+        DO NOT pick random segments. Only select clips that could realistically go viral or spark curiosity, debate, or learning.
+
+        For each selected clip, return a JSON object with:
+        - "start_time": in seconds (beginning of the interesting segment)
+        - "end_time": in seconds (end of the segment - must be at least start_time + 20)
+        - "title": a short, compelling title (4–10 words)
+
+        MANDATORY VALIDATION: Before submitting your response, verify EVERY clip meets these requirements:
+        - Duration >= 20 seconds (MINIMUM - anything less will be rejected and wasted)
+        - Duration <= 180 seconds (MAXIMUM - 3 minutes for in-depth content)
+        - Complete thought/story (don't cut off mid-sentence)
+        - Self-contained (makes sense without prior context)
+
+        Respond ONLY with a JSON array of clip objects. Do not include extra commentary or explanations.
+
+        Transcript:
+        {transcript_text}
+        """
+
+    # Call OpenAI API
+    response = await aclient.chat.completions.create(
+        model="gpt-4o-mini",
+        messages=[
+            {
+                "role": "system",
+                "content": "You are an AI assistant that analyzes podcast transcripts to find engaging segments for social media clips.",
+            },
+            {"role": "user", "content": prompt},
+        ],
+        temperature=0.6,
+        max_tokens=4000,
+        n=1,
+        stop=None,
+    )
+
+    # Parse response
+    try:
+        response_content = response.choices[0].message.content
+        logger.info("OpenAI Response Content:")
+        logger.info(response_content)
+
+        # Try to extract JSON from the response
+        # Sometimes the model might include markdown code blocks
+        import re
+
+        json_match = re.search(r"```(?:json)?\s*(\[.*?\])\s*```", response_content, re.DOTALL)
+        if json_match:
+            json_str = json_match.group(1)
+        else:
+            # If no code block, assume the entire response is JSON
+            json_str = response_content
+
+        segments = json.loads(json_str)
+        
+        logger.info(f"📊 Parsed {len(segments)} segments from OpenAI")
+
+        # Validate and filter segments
+        valid_segments = []
+        for seg in segments:
+            duration = seg.get("end_time", 0) - seg.get("start_time", 0)
+            
+            # Log segment info for debugging
+            logger.info(f"Segment: {seg.get('title')} | Duration: {duration:.1f}s | Start: {seg.get('start_time')}s | End: {seg.get('end_time')}s")
+            
+            if duration < 15:
+                logger.warning(
+                    f"Skipping segment '{seg.get('title')}' - too short ({duration:.1f}s < 15s minimum)"
+                )
+                continue
+            
+            if duration > 180:
+                logger.warning(
+                    f"Skipping segment '{seg.get('title')}' - too long ({duration:.1f}s > 180s maximum, 3 minutes)"
+                )
+                continue
+            
+            valid_segments.append(seg)
+
+        logger.info(f"✅ Validated {len(valid_segments)} segments (filtered out {len(segments) - len(valid_segments)} invalid)")
+        
+        return valid_segments
+
+    except json.JSONDecodeError as e:
+        logger.error(f"Error parsing OpenAI response as JSON: {str(e)}")
+        logger.error(f"Response content: {response_content}")
+        # Return empty list instead of failing
+        return []
+    except Exception as e:
+        logger.error(f"Error parsing OpenAI response: {str(e)}")
+        return []
+
+
+async def identify_engaging_segments(
+    segments: List[Dict[str, Any]],
+) -> List[Dict[str, Any]]:
+    """Use OpenAI to identify engaging segments in the transcript.
+
+    Args:
+        segments: List of transcript segments with timestamps
+
+    Returns:
+        List of engaging segments with start and end times
+        
+    """
+
+    logger.info(f"Identifying engaging segments from {len(segments)} transcript segments")
+
+    # Combine segments into a single text with timestamps
+    transcript_text = ""
+    for i, segment in enumerate(segments):
+        transcript_text += (
+            f"[{segment['start']:.2f} - {segment['end']:.2f}] {segment['text']}\n"
+        )
+
+    logger.debug(f"Transcript text length: {len(transcript_text)} characters")
+    
+    # Log the exact transcript being sent to AI
+    logger.info("="*70)
+    logger.info("TRANSCRIPT SENT TO AI (for clip generation)")
+    logger.info("="*70)
+    logger.info(transcript_text)
+    logger.info("="*70)
+
+    # Create prompt for OpenAI
+    prompt = f"""
+        You are an AI assistant that helps extract short, engaging video clips from podcast audio transcripts. You will be given a raw transcript that contains timestamped segments in the format:
+
+        [START_TIME - END_TIME]  spoken sentence
+
+        Your job is to:
+        1. Read through the full transcript.
+        2. Identify sections that can work as compelling video clips for social media platforms like TikTok, Instagram Reels, or YouTube Shorts.
+        3. Select only the most engaging, self-contained parts. A good clip should:
+        - Contain a complete thought, story, or insight that doesn’t rely on external context
+        - Be interesting to someone who didn’t hear the rest of the conversation
+        - Include opinions, unexpected facts, emotional moments, strong takes, or clever observations
+        - Avoid long pauses, filler words, or fragmented thoughts
+        - Be valuable or entertaining to people
+
+        CRITICAL DURATION REQUIREMENT - READ CAREFULLY:
+        - Each clip should be between 15-180 seconds long to ensure proper context and engagement
+        - Target around 30-60 seconds for optimal social media performance
+        - MINIMUM: 15 seconds (clips shorter than this will be REJECTED)
+        - MAXIMUM: 180 seconds (3 minutes - for in-depth stories/discussions)
+        - Choose duration based on the content: expand timestamps to capture complete thoughts/stories
+        - Example: If an interesting moment spans 25 seconds, set start_time and end_time to capture those 25 seconds
+        - Example: If a story takes 45 seconds to tell completely, use the full 45 seconds
+        - Example: For a quick insight at 500s that takes 35 seconds: start_time=500, end_time=535
+
+        TIMESTAMP CALCULATION GUIDELINES:
+        1. Identify the most interesting moment or topic in a section
+        2. Find where the topic/story BEGINS (include a bit of context if needed)
+        3. Find where the topic/story ENDS (ensure the thought is complete)
+        4. Calculate duration = end_time - start_time
+        5. Ensure duration is >= 15 seconds AND <= 180 seconds
+        6. If a topic is naturally shorter than 15 seconds, expand to include surrounding context
+        7. If a topic is longer than 180 seconds, select the most compelling 30-90 second portion
+
+        IMPORTANT: Generate MULTIPLE clips from different parts of the video. Look for as many interesting moments as possible (up to 20 clips).
+        Prioritize quality over quantity - each clip should be genuinely engaging and self-contained.
+        
+        DO NOT pick random segments. Only select clips that could realistically go viral or spark curiosity, debate, or learning.
+
+        For each selected clip, return a JSON object with:
+        - "start_time": in seconds (beginning of the interesting segment)
+        - "end_time": in seconds (end of the segment - must be at least start_time + 15)
+        - "title": a short, compelling title (4–10 words)
+
+        MANDATORY VALIDATION: Before submitting your response, verify EVERY clip meets these requirements:
+        - Duration >= 15 seconds (MINIMUM - anything less will be rejected and wasted)
+        - Duration <= 180 seconds (MAXIMUM - 3 minutes for in-depth content)
+        - Complete thought/story (don't cut off mid-sentence)
+        - Self-contained (makes sense without prior context)
+
+        Respond ONLY with a JSON array of clip objects. Do not include extra commentary or explanations.
+
+        Transcript:
+        {transcript_text}
+        """
+
+    # Call OpenAI API
+    response = await aclient.chat.completions.create(
+        model="gpt-3.5-turbo",
+        messages=[
+            {
+                "role": "system",
+                "content": "You are an AI assistant that analyzes podcast transcripts to find engaging segments for social media clips.",
+            },
+            {"role": "user", "content": prompt},
+        ],
+        temperature=0.6,
+        max_tokens=4000,  # Increased to handle more clips
+        n=1,
+        stop=None,
+    )
+
+    # Extract and parse the response
+    try:
+
+        content = response.choices[0].message.content.strip()
+
+        logger.info("=" * 60)
+        logger.info("OpenAI Response Content:")
+        logger.info(content)
+        logger.info("=" * 60)
+
+        # Find JSON in the response
+        json_start = content.find("[")
+        json_end = content.rfind("]") + 1
+
+        if json_start >= 0 and json_end > json_start:
+            json_str = content[json_start:json_end]
+            segments = json.loads(json_str)
+        else:
+            # Try to parse the entire response as JSON
+            segments = json.loads(content)
+
+        logger.info(f"📊 Parsed {len(segments)} segments from OpenAI")
+
+        # Validate and format segments
+        valid_segments = []
+        for i, segment in enumerate(segments):
+            if (
+                isinstance(segment, dict)
+                and "start_time" in segment
+                and "end_time" in segment
+            ):
+                # Ensure duration is within acceptable range (20-60 seconds for proper context)
+                duration = segment["end_time"] - segment["start_time"]
+                logger.info(f"Segment {i}: '{segment.get('title', 'No title')}' - Duration: {duration:.1f}s (start: {segment['start_time']:.1f}, end: {segment['end_time']:.1f})")
+                
+                if duration >= settings.MIN_CLIP_DURATION and duration <= settings.MAX_CLIP_DURATION:
+                    valid_segments.append(
+                        {
+                            "start_time": segment["start_time"],
+                            "end_time": segment["end_time"],
+                            "title": segment.get("title", "Engaging Clip"),
+                            "description": segment.get("description", ""),
+                        }
+                    )
+                    logger.info(f"  ✅ ACCEPTED (duration: {duration:.1f}s)")
+                elif duration > settings.MAX_CLIP_DURATION:
+                    # If segment is too long, we could split it into multiple 30-second clips
+                    # For now, we'll just skip it and let AI handle the segmentation
+                    logger.warning(f"  ❌ REJECTED (too long): {duration:.1f} seconds - Maximum is {settings.MAX_CLIP_DURATION}s")
+                else:
+                    logger.warning(f"  ❌ REJECTED (too short): {duration:.1f} seconds - Minimum is {settings.MIN_CLIP_DURATION}s")
+
+        logger.info("=" * 60)
+        logger.info(f"✅ FINAL RESULT: {len(valid_segments)} valid segments out of {len(segments)} total")
+        logger.info("=" * 60)
+
+        return valid_segments
+
+    except Exception as e:
+        logger.error(f"Error parsing OpenAI response: {str(e)}")
+        logger.error(
+            f"Response content: {response.choices[0].message.content if response.choices else 'No content'}"
+        )
+        # Return empty list on error
+        return []
+
+
+async def generate_clip_title(segment_text: str) -> str:
+    """Generate a catchy title for a clip using OpenAI.
+
+    Args:
+        segment_text: Text content of the segment
+
+    Returns:
+        Generated title
+    """
+    prompt = f"""
+    Create a short, catchy title (maximum 50 characters) for a social media clip based on this transcript segment:
+    
+    "{segment_text}"
+    
+    The title should be attention-grabbing and relevant to the content.
+    """
+
+    try:
+        response = await aclient.chat.completions.create(
+            model="gpt-4o-mini",
+            messages=[
+                {
+                    "role": "system",
+                    "content": "You are an AI assistant that creates catchy titles for social media clips.",
+                },
+                {"role": "user", "content": prompt},
+            ],
+            temperature=0.8,
+            max_tokens=60,
+            n=1,
+            stop=None,
+        )
+
+        title = response.choices[0].message.content.strip()
+        # Remove quotes if present
+        title = title.strip('"').strip("'")
+
+        return title
+
+    except Exception as e:
+        logger.error(f"Error generating title: {str(e)}")
+        return "Engaging Clip"